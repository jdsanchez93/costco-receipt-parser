AWSTemplateFormatVersion: '2010-09-09'
Transform: AWS::Serverless-2016-10-31
Description: >
  costco-receipt-parser

  Sample SAM Template for costco-receipt-parser

# More info about Globals: https://github.com/awslabs/serverless-application-model/blob/master/docs/globals.rst
Globals:
  Function:
    Timeout: 3

Parameters: 
  BucketName: 
    Description: Name of s3 bucket
    Type: String
  Auth0Domain:
    Description: Auth0 domain (e.g., your-domain.auth0.com)
    Type: String
    Default: ""
  Auth0Audience:
    Description: Auth0 audience/identifier for your API
    Type: String
    Default: ""
  AllowedOrigins:
    Description: Comma-separated list of allowed origins for CORS (e.g., http://localhost:3000,https://your-app.com)
    Type: CommaDelimitedList
    Default: "http://localhost:3000,https://localhost:3000"

Resources:
  ReceiptApi:
    Type: AWS::ApiGatewayV2::Api
    Properties:
      Name: !Sub "${AWS::StackName}-ReceiptApi"
      Description: Receipt processing API with Auth0 JWT authentication
      ProtocolType: HTTP
      CorsConfiguration:
        AllowOrigins: !Ref AllowedOrigins
        AllowHeaders:
          - "Content-Type"
          - "X-Amz-Date"
          - "Authorization"
          - "X-Api-Key"
          - "X-Amz-Security-Token"
        AllowMethods:
          - "GET"
          - "POST"
          - "OPTIONS"

  Auth0JwtAuthorizer:
    Type: AWS::ApiGatewayV2::Authorizer
    Properties:
      Name: Auth0JwtAuthorizer
      AuthorizerType: JWT
      ApiId: !Ref ReceiptApi
      IdentitySource:
        - "$request.header.Authorization"
      JwtConfiguration:
        Issuer: !Sub "https://${Auth0Domain}/"
        Audience:
          - !Ref Auth0Audience

  UploadUrlIntegration:
    Type: AWS::ApiGatewayV2::Integration
    Properties:
      ApiId: !Ref ReceiptApi
      IntegrationType: AWS_PROXY
      IntegrationUri: !Sub "arn:aws:apigateway:${AWS::Region}:lambda:path/2015-03-31/functions/${UploadUrlFunction.Arn}/invocations"
      IntegrationMethod: POST
      PayloadFormatVersion: "2.0"

  UploadUrlRoute:
    Type: AWS::ApiGatewayV2::Route
    Properties:
      ApiId: !Ref ReceiptApi
      RouteKey: "POST /upload-url"
      AuthorizationType: JWT
      AuthorizerId: !Ref Auth0JwtAuthorizer
      Target: !Sub "integrations/${UploadUrlIntegration}"

  DownloadUrlIntegration:
    Type: AWS::ApiGatewayV2::Integration
    Properties:
      ApiId: !Ref ReceiptApi
      IntegrationType: AWS_PROXY
      IntegrationUri: !Sub "arn:aws:apigateway:${AWS::Region}:lambda:path/2015-03-31/functions/${DownloadUrlFunction.Arn}/invocations"
      IntegrationMethod: POST
      PayloadFormatVersion: "2.0"

  DownloadUrlRoute:
    Type: AWS::ApiGatewayV2::Route
    Properties:
      ApiId: !Ref ReceiptApi
      RouteKey: "GET /download-url/{receipt_id}"
      AuthorizationType: JWT
      AuthorizerId: !Ref Auth0JwtAuthorizer
      Target: !Sub "integrations/${DownloadUrlIntegration}"

  ReceiptApiStage:
    Type: AWS::ApiGatewayV2::Stage
    Properties:
      ApiId: !Ref ReceiptApi
      StageName: Prod
      AutoDeploy: true

  UploadUrlLambdaPermission:
    Type: AWS::Lambda::Permission
    Properties:
      FunctionName: !Ref UploadUrlFunction
      Action: lambda:InvokeFunction
      Principal: apigateway.amazonaws.com
      SourceArn: !Sub "arn:aws:execute-api:${AWS::Region}:${AWS::AccountId}:${ReceiptApi}/*/*"

  DownloadUrlLambdaPermission:
    Type: AWS::Lambda::Permission
    Properties:
      FunctionName: !Ref DownloadUrlFunction
      Action: lambda:InvokeFunction
      Principal: apigateway.amazonaws.com
      SourceArn: !Sub "arn:aws:execute-api:${AWS::Region}:${AWS::AccountId}:${ReceiptApi}/*/*"

  HelloWorldFunction:
    Type: AWS::Serverless::Function # More info about Function Resource: https://github.com/awslabs/serverless-application-model/blob/master/versions/2016-10-31.md#awsserverlessfunction
    Properties:
      CodeUri: hello_world/
      Handler: app.lambda_handler
      Runtime: python3.13
      Architectures:
        - x86_64
      Policies:
        - Version: "2012-10-17"
          Statement:
            - Effect: "Allow"
              Action:
                - "s3:GetObject"
              Resource: !Sub "arn:aws:s3:::${BucketName}/*"
            - Effect: "Allow"
              Action:
                - "textract:DetectDocumentText"
              Resource: "*"
            - Effect: "Allow"
              Action:
                - "dynamodb:PutItem"
                - "dynamodb:BatchWriteItem"
              Resource: !GetAtt ReceiptItemsTable.Arn
            - Effect: "Allow"
              Action:
                - "dynamodb:PutItem"
                - "dynamodb:BatchWriteItem"
              Resource: !GetAtt UserReceiptsTable.Arn
            - Effect: "Allow"
              Action:
                - "dynamodb:PutItem"
<<<<<<< HEAD
                - "dynamodb:GetItem"
                - "dynamodb:UpdateItem"
                - "dynamodb:Query"
              Resource: 
                - !GetAtt PlaceholderUsersTable.Arn
                - !Sub "${PlaceholderUsersTable.Arn}/index/GSI1"
=======
                - "dynamodb:BatchWriteItem"
              Resource: !GetAtt ReceiptGeometryTable.Arn
>>>>>>> 7716f7ea

  UploadUrlFunction:
    Type: AWS::Serverless::Function
    Properties:
      CodeUri: hello_world/
      Handler: upload_url.lambda_handler
      Runtime: python3.13
      Architectures:
        - x86_64
      Environment:
        Variables:
          BUCKET_NAME: !Ref BucketName
      Policies:
        - Version: "2012-10-17"
          Statement:
            - Effect: "Allow"
              Action:
                - "s3:PutObject"
                - "s3:PutObjectAcl"
              Resource: !Sub "arn:aws:s3:::${BucketName}/uploads/*"

  DownloadUrlFunction:
    Type: AWS::Serverless::Function
    Properties:
      CodeUri: hello_world/
      Handler: download_url.lambda_handler
      Runtime: python3.13
      Architectures:
        - x86_64
      Environment:
        Variables:
          BUCKET_NAME: !Ref BucketName
      Policies:
        - Version: "2012-10-17"
          Statement:
            - Effect: "Allow"
              Action:
                - "s3:GetObject"
                - "s3:HeadObject"
              Resource: !Sub "arn:aws:s3:::${BucketName}/uploads/*"

  ReceiptImageBucket:
    Type: AWS::S3::Bucket
    Properties:
      BucketName: !Ref BucketName
      CorsConfiguration:
        CorsRules:
          - AllowedHeaders:
              - "*"
            AllowedMethods:
              - GET
              - PUT
              - POST
              - DELETE
              - HEAD
            AllowedOrigins: !Ref AllowedOrigins
            ExposedHeaders:
              - "ETag"
              - "x-amz-meta-custom-header"
            MaxAge: 3000
      NotificationConfiguration:
        LambdaConfigurations:
          - Event: 's3:ObjectCreated:*'
            Function: !GetAtt HelloWorldFunction.Arn
      PublicAccessBlockConfiguration:
        BlockPublicAcls: false
        BlockPublicPolicy: false
        IgnorePublicAcls: false
        RestrictPublicBuckets: false

  S3EventNotificationPermission:
    Type: AWS::Lambda::Permission
    Properties:
      FunctionName: !Ref HelloWorldFunction
      Action: lambda:InvokeFunction
      Principal: s3.amazonaws.com
      SourceAccount: !Ref 'AWS::AccountId'
      SourceArn: !GetAtt ReceiptImageBucket.Arn

  ReceiptItemsTable:
    Type: AWS::DynamoDB::Table
    Properties:
      TableName: ReceiptItems
      AttributeDefinitions:
        - AttributeName: PK
          AttributeType: S
        - AttributeName: SK
          AttributeType: S
      KeySchema:
        - AttributeName: PK
          KeyType: HASH
        - AttributeName: SK
          KeyType: RANGE
      ProvisionedThroughput:
        ReadCapacityUnits: 1
        WriteCapacityUnits: 1

  UserReceiptsTable:
    Type: AWS::DynamoDB::Table
    Properties:
      TableName: UserReceipts
      AttributeDefinitions:
        - AttributeName: PK
          AttributeType: S
        - AttributeName: SK
          AttributeType: S
      KeySchema:
        - AttributeName: PK
          KeyType: HASH
        - AttributeName: SK
          KeyType: RANGE
      ProvisionedThroughput:
        ReadCapacityUnits: 1
        WriteCapacityUnits: 1

<<<<<<< HEAD
  PlaceholderUsersTable:
    Type: AWS::DynamoDB::Table
    Properties:
      TableName: PlaceholderUsers
=======
  ReceiptGeometryTable:
    Type: AWS::DynamoDB::Table
    Properties:
      TableName: ReceiptGeometry
>>>>>>> 7716f7ea
      AttributeDefinitions:
        - AttributeName: PK
          AttributeType: S
        - AttributeName: SK
          AttributeType: S
<<<<<<< HEAD
        - AttributeName: GSI1PK
          AttributeType: S
        - AttributeName: GSI1SK
          AttributeType: S
=======
>>>>>>> 7716f7ea
      KeySchema:
        - AttributeName: PK
          KeyType: HASH
        - AttributeName: SK
          KeyType: RANGE
<<<<<<< HEAD
      GlobalSecondaryIndexes:
        - IndexName: GSI1
          KeySchema:
            - AttributeName: GSI1PK
              KeyType: HASH
            - AttributeName: GSI1SK
              KeyType: RANGE
          Projection:
            ProjectionType: ALL
          ProvisionedThroughput:
            ReadCapacityUnits: 1
            WriteCapacityUnits: 1
=======
>>>>>>> 7716f7ea
      ProvisionedThroughput:
        ReadCapacityUnits: 1
        WriteCapacityUnits: 1

Outputs:
  HelloWorldFunction:
    Description: "Hello World Lambda Function ARN"
    Value: !GetAtt HelloWorldFunction.Arn
  ReceiptApiUrl:
    Description: "API Gateway base URL for receipt processing"
    Value: !Sub "https://${ReceiptApi}.execute-api.${AWS::Region}.amazonaws.com/Prod"
  UploadUrlEndpoint:
    Description: "API Gateway endpoint URL for upload URL generation"
    Value: !Sub "https://${ReceiptApi}.execute-api.${AWS::Region}.amazonaws.com/Prod/upload-url"
  DownloadUrlEndpoint:
    Description: "API Gateway endpoint URL for download URL generation"
    Value: !Sub "https://${ReceiptApi}.execute-api.${AWS::Region}.amazonaws.com/Prod/download-url/{receipt_id}"
  UploadUrlFunction:
    Description: "Upload URL Lambda Function ARN"
    Value: !GetAtt UploadUrlFunction.Arn
  DownloadUrlFunction:
    Description: "Download URL Lambda Function ARN"
    Value: !GetAtt DownloadUrlFunction.Arn<|MERGE_RESOLUTION|>--- conflicted
+++ resolved
@@ -151,17 +151,17 @@
             - Effect: "Allow"
               Action:
                 - "dynamodb:PutItem"
-<<<<<<< HEAD
                 - "dynamodb:GetItem"
                 - "dynamodb:UpdateItem"
                 - "dynamodb:Query"
               Resource: 
                 - !GetAtt PlaceholderUsersTable.Arn
                 - !Sub "${PlaceholderUsersTable.Arn}/index/GSI1"
-=======
+            - Effect: "Allow"
+              Action:
+                - "dynamodb:PutItem"
                 - "dynamodb:BatchWriteItem"
               Resource: !GetAtt ReceiptGeometryTable.Arn
->>>>>>> 7716f7ea
 
   UploadUrlFunction:
     Type: AWS::Serverless::Function
@@ -277,35 +277,24 @@
         ReadCapacityUnits: 1
         WriteCapacityUnits: 1
 
-<<<<<<< HEAD
   PlaceholderUsersTable:
     Type: AWS::DynamoDB::Table
     Properties:
       TableName: PlaceholderUsers
-=======
-  ReceiptGeometryTable:
-    Type: AWS::DynamoDB::Table
-    Properties:
-      TableName: ReceiptGeometry
->>>>>>> 7716f7ea
       AttributeDefinitions:
         - AttributeName: PK
           AttributeType: S
         - AttributeName: SK
           AttributeType: S
-<<<<<<< HEAD
         - AttributeName: GSI1PK
           AttributeType: S
         - AttributeName: GSI1SK
           AttributeType: S
-=======
->>>>>>> 7716f7ea
       KeySchema:
         - AttributeName: PK
           KeyType: HASH
         - AttributeName: SK
           KeyType: RANGE
-<<<<<<< HEAD
       GlobalSecondaryIndexes:
         - IndexName: GSI1
           KeySchema:
@@ -318,8 +307,24 @@
           ProvisionedThroughput:
             ReadCapacityUnits: 1
             WriteCapacityUnits: 1
-=======
->>>>>>> 7716f7ea
+      ProvisionedThroughput:
+        ReadCapacityUnits: 1
+        WriteCapacityUnits: 1
+
+  ReceiptGeometryTable:
+    Type: AWS::DynamoDB::Table
+    Properties:
+      TableName: ReceiptGeometry
+      AttributeDefinitions:
+        - AttributeName: PK
+          AttributeType: S
+        - AttributeName: SK
+          AttributeType: S
+      KeySchema:
+        - AttributeName: PK
+          KeyType: HASH
+        - AttributeName: SK
+          KeyType: RANGE
       ProvisionedThroughput:
         ReadCapacityUnits: 1
         WriteCapacityUnits: 1
